use std::str::FromStr;

use cbindgen::{
    Builder,
    Config
};

extern crate cbindgen;

fn main() {
    let config = Config::from_file("cbindgen.toml").expect("no file `cbindgen.toml` found in working directory");
<<<<<<< HEAD
    if Builder::new()
        .with_config(config)
        .with_crate(".")
=======
    let crate_dir = std::env::var("CARGO_MANIFEST_DIR").expect("???");

    if Builder::new()
        .with_config(config)
        .with_crate(crate_dir)
>>>>>>> 6587fdeb
        .generate()
        .expect("could not generate config")
        .write_to_file("include/gigachat_orm.h") {
            println!("успех ёпт");
        }
}<|MERGE_RESOLUTION|>--- conflicted
+++ resolved
@@ -9,17 +9,10 @@
 
 fn main() {
     let config = Config::from_file("cbindgen.toml").expect("no file `cbindgen.toml` found in working directory");
-<<<<<<< HEAD
-    if Builder::new()
-        .with_config(config)
-        .with_crate(".")
-=======
     let crate_dir = std::env::var("CARGO_MANIFEST_DIR").expect("???");
-
     if Builder::new()
         .with_config(config)
         .with_crate(crate_dir)
->>>>>>> 6587fdeb
         .generate()
         .expect("could not generate config")
         .write_to_file("include/gigachat_orm.h") {
