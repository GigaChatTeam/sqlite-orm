--- conflicted
+++ resolved
@@ -283,7 +283,6 @@
     rusqlite::Connection::open(dbname).map_err(|_| DbError::CouldNotOpen)
 }
 
-<<<<<<< HEAD
 pub static mut DB_CONNECTION: Option<rusqlite::Connection> = None;
 
 /// Initializes the dynamic library. MUST BE CALLED BEFORE ANY OTHER FUNCTION.
@@ -319,14 +318,6 @@
 ///     return 0;
 /// }
 /// ```
-=======
-/// A function to open database
-fn open_db(path: *const u8) -> Result<rusqlite::Connection, DbError> {
-    let dbname = ptr_to_str(path).map_err(|_| DbError::InvalidCString)?;
-    rusqlite::Connection::open(dbname).map_err(|_| DbError::CouldNotOpen)
-}
-
->>>>>>> 746689bc
 #[no_mangle]
 pub unsafe extern "C"
 fn gigachat_init(dbname: *const u8) -> i32 {
@@ -376,17 +367,10 @@
 /// ```
 #[no_mangle]
 pub extern "C"
-<<<<<<< HEAD
 fn gigachat_create_database() -> i32 {
     let db = match unsafe { DB_CONNECTION.as_mut() } {
         Some(a) => a,
         None => return DbError::Uninitialized as i32,
-=======
-fn create_database(dbname: *const u8) -> i32 {
-    let db = match open_db(dbname) {
-        Ok(db) => db,
-        Err(e) => return e as i32,
->>>>>>> 746689bc
     };
 
     let mut return_value = 0i32;
@@ -400,17 +384,8 @@
     ];
     
     for &i in statements {
-<<<<<<< HEAD
         if db.execute_batch(i).is_err() {
             return_value += 1;
-=======
-        match db.execute_batch(i) {
-            Ok(_) => (),
-            Err(_) => {
-                dbg!(&i);
-                return_value += 1
-            }
->>>>>>> 746689bc
         }
     }
 
@@ -464,15 +439,9 @@
 ///
 #[no_mangle]
 pub extern "C" 
-<<<<<<< HEAD
 fn gigachat_clear_database() -> i32 {
     match unsafe {DB_CONNECTION.as_mut()} {
         Some(mut db) => {
-=======
-fn clear_database(dbname: *const u8) -> i32 {
-    match open_db(dbname) {
-        Ok(mut db) => {
->>>>>>> 746689bc
             let names: Vec<String> = match load_names(&mut db){
                 Ok(name) => name,
                 Err(error) => return error,
@@ -497,11 +466,7 @@
                 Err(_) => DbError::CoundNotEndTransaction as i32,
             }
         },
-<<<<<<< HEAD
         None => DbError::Uninitialized as i32,
-=======
-        Err(e) => e as i32,
->>>>>>> 746689bc
     }
 }
 
@@ -513,7 +478,6 @@
 /// # Arguments
 /// * db: mutable borrow of database connection
 /// * m: 
-<<<<<<< HEAD
 fn insert_single_message(db: &mut rusqlite::Connection, m: &Message) ->  Result<(), rusqlite::Error> {
     let trans = db.transaction()?;
 
@@ -524,11 +488,6 @@
             "unnamed channel",
         ])?;
 
-
-=======
-fn insert_single_message(db: &mut rusqlite::Connection, m: Message) ->  Result<(), Box<dyn std::error::Error>> {
-    let trans = db.transaction()?;
->>>>>>> 746689bc
     if m.r#type & MessageType::TXT {
         let mut stmt = trans.prepare_cached(sql::insert::MESSAGE_DATA)?;
         stmt.execute(params![
@@ -540,26 +499,15 @@
              ptr_to_str(m.data_text as *const u8)?
         ])?;
     }
-<<<<<<< HEAD
     #[allow(unused, unreachable_code)]
     if let MessageData::Media(media) = &m.data_media {
         let mut stmt = trans.prepare_cached(sql::insert::MEDIA)?;
         todo!("ADD CHECK FOR Message::r#type");
-=======
-    if let MessageData::Media(media) = m.data_media {
-        let mut stmt = trans.prepare_cached(sql::insert::MEDIA)?;
-        todo!("ADD CHECK FOR Message::r#type");
-        todo!("IMPLEMENT MEDIA VALIDITY CHECK AND INSERTING");
->>>>>>> 746689bc
         stmt.execute(params![
             
         ])?;
     }
-<<<<<<< HEAD
     else if let MessageData::MediaArray(array) = &m.data_media {
-=======
-    else if let MessageData::MediaArray(array) = m.data_media {
->>>>>>> 746689bc
         todo!();
     }
     
@@ -570,10 +518,6 @@
 /// A function to insert any amount ofmessages into a database
 ///
 /// # Arguments
-<<<<<<< HEAD
-=======
-/// * dbname: path to database (C-style string)
->>>>>>> 746689bc
 /// * mvec: message vector. A C-style array of `Message` structs that should be constructed in the
 /// language calling this library. must have no less than `len` valid Messages.
 /// * len ( in C: size_t): amount of messages in the array `mvec`. If mvec is a raw memory adderss,
@@ -588,7 +532,6 @@
 /// <nothing here yet...>
 #[no_mangle]
 pub extern "C"
-<<<<<<< HEAD
 fn gigachat_insert_messages_to_database(mvec: *const Message, len: usize) -> i32 {
     match unsafe { DB_CONNECTION.as_mut() } {
         Some(mut connection) => {
@@ -605,13 +548,5 @@
             count
         },
         None => DbError::CouldNotOpen as i32,
-=======
-fn insert_messages_to_database(dbname: *const u8, mvec: *const Message, len: usize) -> i32 {
-    match open_db(dbname) {
-        Ok(mut connection) => {
-            todo!("use function insert_single_message");
-        },
-        Err(_) => return DbError::CouldNotOpen as i32,
->>>>>>> 746689bc
-    }
-}
+    }
+}
